--- conflicted
+++ resolved
@@ -1,19 +1,15 @@
 import { Account, Transaction, Wallet } from '@zilliqa-js/account';
 import { Blockchain } from '@zilliqa-js/blockchain';
 import { HTTPProvider } from '@zilliqa-js/core';
-<<<<<<< HEAD
-import { toChecksumAddress, getAddress } from '@zilliqa-js/crypto';
-=======
 import { toChecksumAddress, normaliseAddress } from '@zilliqa-js/crypto';
->>>>>>> 6ad8b826
 import { BN, Long, bytes, units } from '@zilliqa-js/util';
 import { Contracts, Contract, ContractStatus, Value } from '../src/index';
 import { testContract, zrc20, simpleDEX as dex, touchAndPay } from './fixtures';
 
 const CHAIN_ID: number = parseInt(process.env.CHAIN_ID as string, 10);
 const MSG_VERSION = 1;
-// const VERSION = bytes.pack(CHAIN_ID, MSG_VERSION);
-const VERSION = MSG_VERSION;
+const VERSION = bytes.pack(CHAIN_ID, MSG_VERSION);
+// const VERSION = MSG_VERSION;
 const MIN_GAS_PRICE = new BN(1000000000);
 const MIN_GAS_LIMIT = Long.fromNumber(1);
 
@@ -28,11 +24,7 @@
 
 jest.setTimeout(720000);
 
-<<<<<<< HEAD
-const GENESIS_ADDRESS = getAddress(process.env.GENESIS_ADDRESS!).checkSum;
-=======
 const GENESIS_ADDRESS = normaliseAddress(process.env.GENESIS_ADDRESS!);
->>>>>>> 6ad8b826
 
 describe('Contract: touch and pay', () => {
   it('should fail with a receipt if data is not provided during deployment', async () => {
