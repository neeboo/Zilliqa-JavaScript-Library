import { Wallet } from '@zilliqa-js/account';
import { HTTPProvider } from '@zilliqa-js/core';
<<<<<<< HEAD
import { BN, Long } from '@zilliqa-js/util';
=======
import { fromBech32Address, isValidChecksumAddress } from '@zilliqa-js/crypto';
import { BN, Long, bytes } from '@zilliqa-js/util';
>>>>>>> 6ad8b826

import fetch from 'jest-fetch-mock';

import { ContractStatus, Contracts } from '../src/index';
import { abi } from './test.abi';
import { testContract } from './fixtures';

// const VERSION = bytes.pack(8, 8);
const VERSION = 8;
const provider = new HTTPProvider('https://mock.com');
const wallet = new Wallet(provider);
const contractFactory = new Contracts(provider, wallet);
wallet.create();

describe('Contracts', () => {
  afterEach(() => {
    fetch.resetMocks();
  });

  it('new contracts should have a stauts of initialised', () => {
    const contract = contractFactory.new(testContract, [
      {
        vname: 'contractOwner',
        type: 'ByStr20',
        value: '0x124567890124567890124567890124567890',
      },
      { vname: 'name', type: 'String', value: 'NonFungibleToken' },
      { vname: 'symbol', type: 'String', value: 'NFT' },
    ]);

    expect(contract.isInitialised()).toBeTruthy();
    expect(contract.status).toEqual(ContractStatus.Initialised);
  });

  it('should be able to deploy a contract', async () => {
    const contract = contractFactory.new(
      testContract,
      [
        {
          vname: 'contractOwner',
          type: 'ByStr20',
          value: '0x124567890124567890124567890124567890',
        },
        { vname: 'name', type: 'String', value: 'NonFungibleToken' },
        { vname: 'symbol', type: 'String', value: 'NFT' },
      ],
      abi,
    );

    const responses = [
      {
        id: 1,
        jsonrpc: '2.0',
        result: {
          balance: 888,
          nonce: 1,
        },
      },
      {
        id: 1,
        jsonrpc: '2.0',
        result: {
          TranID: 'some_hash',
          Info: 'Non-contract txn, sent to shard',
        },
      },
      {
        id: 1,
        jsonrpc: '2.0',
        result: {
          ID: 'some_hash',
          receipt: { success: true, cumulative_gas: '1000' },
        },
      },
    ].map((res) => [JSON.stringify(res)] as [string]);

    fetch.mockResponses(...responses);

    const [tx, deployed] = await contract.deploy({
      version: VERSION,
      gasPrice: new BN(1000),
      gasLimit: Long.fromNumber(1000),
    });

    expect(tx.isConfirmed()).toBeTruthy();
    expect(deployed.isDeployed()).toBeTruthy();
    expect(deployed.status).toEqual(ContractStatus.Deployed);
    expect(contract.address).toMatch(/[A-F0-9]+/);
  });

  it('should typecheck for ADTs', async () => {
    const contract = contractFactory.new(
      testContract,
      [
        {
          vname: 'contractOwner',
          type: 'ByStr20',
          value: '0x124567890124567890124567890124567890',
        },
        { vname: 'name', type: 'String', value: 'NonFungibleToken' },
        { vname: 'symbol', type: 'String', value: 'NFT' },
        {
          vname: 'dummy_optional_value',
          type: 'Option (Uint32)',
          value: { constructor: 'None', argtypes: ['Uint32'], arguments: [] },
        },
      ],
      abi,
    );

    const responses = [
      {
        id: 1,
        jsonrpc: '2.0',
        result: {
          balance: 888,
          nonce: 1,
        },
      },
      {
        id: 1,
        jsonrpc: '2.0',
        result: {
          TranID: 'some_hash',
          Info: 'Non-contract txn, sent to shard',
        },
      },
      {
        id: 1,
        jsonrpc: '2.0',
        result: {
          ID: 'some_hash',
          receipt: { success: true, cumulative_gas: '1000' },
        },
      },
    ].map((res) => [JSON.stringify(res)] as [string]);

    fetch.mockResponses(...responses);

    const [tx, deployed] = await contract.deploy({
      version: VERSION,
      gasPrice: new BN(1000),
      gasLimit: Long.fromNumber(1000),
    });

    expect(tx.isConfirmed()).toBeTruthy();
    expect(deployed.isDeployed()).toBeTruthy();
    expect(deployed.status).toEqual(ContractStatus.Deployed);
    expect(contract.address).toMatch(/[A-F0-9]+/);
  });

  it('should not swallow network errors', async () => {
    const contract = contractFactory.new(
      testContract,
      [
        {
          vname: 'contractOwner',
          type: 'ByStr20',
          value: '0x124567890124567890124567890124567890',
        },
        { vname: 'name', type: 'String', value: 'NonFungibleToken' },
        { vname: 'symbol', type: 'String', value: 'NFT' },
      ],
      abi,
    );

    const responses = [
      {
        id: 1,
        jsonrpc: '2.0',
        result: {
          balance: 888,
          nonce: 1,
        },
      },
      {
        id: 1,
        jsonrpc: '2.0',
        result: {
          TranID: 'some_hash',
          Info: 'Non-contract txn, sent to shard',
        },
      },
    ].map((res) => [JSON.stringify(res)] as [string]);

    fetch
      .mockResponses(...responses)
      .mockRejectOnce(new Error('something bad happened'));

    await expect(
      contract.deploy({
        version: VERSION,
        gasPrice: new BN(1000),
        gasLimit: Long.fromNumber(1000),
      }),
    ).rejects.toThrow();
  });

  it('if the underlying transaction is rejected, status should be rejected', async () => {
    const responses = [
      {
        id: 1,
        jsonrpc: '2.0',
        result: {
          balance: 888,
          nonce: 1,
        },
      },
      {
        id: 1,
        jsonrpc: '2.0',
        error: {
          code: 444,
          message: 'Mega fail',
        },
      },
    ].map((res) => [JSON.stringify(res)] as [string]);

    fetch.mockResponses(...responses);

    const [tx, contract] = await contractFactory
      .new(
        testContract,
        [
          {
            vname: 'contractOwner',
            type: 'ByStr20',
            value: '0x124567890124567890124567890124567890',
          },
          { vname: 'name', type: 'String', value: 'NonFungibleToken' },
          { vname: 'symbol', type: 'String', value: 'NFT' },
        ],
        abi,
      )
      .deploy({
        version: VERSION,
        gasPrice: new BN(1000),
        gasLimit: Long.fromNumber(1000),
      });

    expect(tx.isRejected()).toBeTruthy();
    expect(contract.isRejected()).toBeTruthy();
    expect(contract.status).toEqual(ContractStatus.Rejected);
  });

  it('if the transaction.receipt.success === false, status should be rejected', async () => {
    const responses = [
      {
        id: 1,
        jsonrpc: '2.0',
        result: {
          balance: 888,
          nonce: 1,
        },
      },
      {
        id: 1,
        jsonrpc: '2.0',
        result: {
          TranID: 'some_hash',
        },
      },
      {
        id: 1,
        jsonrpc: '2.0',
        result: {
          ID: 'some_hash',
          receipt: {
            success: false,
            cumulative_gas: 1000,
          },
        },
      },
    ].map((res) => [JSON.stringify(res)] as [string]);

    fetch.mockResponses(...responses);

    const [tx, contract] = await contractFactory
      .new(
        testContract,
        [
          {
            vname: 'contractOwner',
            type: 'ByStr20',
            value: '0x124567890124567890124567890124567890',
          },
          { vname: 'name', type: 'String', value: 'NonFungibleToken' },
          { vname: 'symbol', type: 'String', value: 'NFT' },
        ],
        abi,
      )
      .deploy({
        version: VERSION,
        gasPrice: new BN(1000),
        gasLimit: Long.fromNumber(1000),
      });

    expect(tx.isRejected()).toBeTruthy();
    expect(contract.isRejected()).toBeTruthy();
  });

  it('should be able to call a transition', async () => {
    const responses = [
      {
        id: 1,
        jsonrpc: '2.0',
        result: {
          balance: 888,
          nonce: 1,
        },
      },
      {
        id: 1,
        jsonrpc: '2.0',
        result: {
          TranID: 'some_hash',
        },
      },
      {
        id: 1,
        jsonrpc: '2.0',
        result: {
          ID: 'some_hash',
          senderPubKey:
            '0314738163B9BB67AD11AA464FE69A1147DF263E8970D7DCFD8F993DDD39E81BD9',
          receipt: {
            success: true,
            cumulative_gas: 1000,
          },
        },
      },
      {
        id: 1,
        jsonrpc: '2.0',
        result: {
          balance: 888,
          nonce: 2,
        },
      },
      {
        id: 1,
        jsonrpc: '2.0',
        result: {
          TranID: 'some_hash',
        },
      },
      {
        id: 1,
        jsonrpc: '2.0',
        result: {
          ID: 'some_hash',
          senderPubKey:
            '0314738163B9BB67AD11AA464FE69A1147DF263E8970D7DCFD8F993DDD39E81BD9',
          receipt: {
            success: true,
            cumulative_gas: 1000,
          },
        },
      },
    ].map((res) => [JSON.stringify(res)] as [string]);

    fetch.mockResponses(...responses);

    const [, contract] = await contractFactory
      .new(
        testContract,
        [
          {
            vname: 'contractOwner',
            type: 'ByStr20',
            value: '0x124567890124567890124567890124567890',
          },
          { vname: 'name', type: 'String', value: 'NonFungibleToken' },
          { vname: 'symbol', type: 'String', value: 'NFT' },
        ],
        abi,
      )
      .deploy({
        version: VERSION,
        gasPrice: new BN(1000),
        gasLimit: Long.fromNumber(1000),
      });

    const callTx = await contract.call(
      'myTransition',
      [
        { vname: 'param_1', type: 'String', value: 'hello' },
        { vname: 'param_2', type: 'String', value: 'world' },
      ],
      {
        version: VERSION,
        amount: new BN(0),
        gasPrice: new BN(1000),
        gasLimit: Long.fromNumber(1000),
      },
    );

    const { receipt } = callTx.txParams;

    expect(receipt).toBeDefined();
    expect(receipt && receipt.success).toEqual(true);
  });

  it('should normalise addresses to base16 checksum', () => {
    const contractAt = contractFactory.at(
      'zil1az5e0c6e4s4pazgahhmlca2cvgamp6kjtaxf4q',
    );
    expect(isValidChecksumAddress(contractAt.address!)).toBe(true);
  });

  it('should call getState and getInit with the correct parameters', async () => {
    const b32 = 'zil1az5e0c6e4s4pazgahhmlca2cvgamp6kjtaxf4q';
    const b16 = fromBech32Address(b32)
      .replace('0x', '')
      .toLowerCase();
    const contractAt = contractFactory.at(b32);

    const sendMock = jest.fn(() => Promise.resolve({ result: 'mock' }));

    contractAt.provider.send = sendMock;
    await contractAt.getInit();
    await contractAt.getState();

    const [[, addressGetInit], [, addressGetState]] = sendMock.mock.calls;

    expect(addressGetInit).toEqual(b16);
    expect(addressGetState).toEqual(b16);
  });
});<|MERGE_RESOLUTION|>--- conflicted
+++ resolved
@@ -1,11 +1,7 @@
 import { Wallet } from '@zilliqa-js/account';
 import { HTTPProvider } from '@zilliqa-js/core';
-<<<<<<< HEAD
-import { BN, Long } from '@zilliqa-js/util';
-=======
 import { fromBech32Address, isValidChecksumAddress } from '@zilliqa-js/crypto';
 import { BN, Long, bytes } from '@zilliqa-js/util';
->>>>>>> 6ad8b826
 
 import fetch from 'jest-fetch-mock';
 
@@ -13,8 +9,7 @@
 import { abi } from './test.abi';
 import { testContract } from './fixtures';
 
-// const VERSION = bytes.pack(8, 8);
-const VERSION = 8;
+const VERSION = bytes.pack(8, 8);
 const provider = new HTTPProvider('https://mock.com');
 const wallet = new Wallet(provider);
 const contractFactory = new Contracts(provider, wallet);
@@ -68,6 +63,7 @@
         id: 1,
         jsonrpc: '2.0',
         result: {
+          ContractAddress: `0x0000000000000000000000000000000000000000`,
           TranID: 'some_hash',
           Info: 'Non-contract txn, sent to shard',
         },
@@ -129,6 +125,7 @@
         id: 1,
         jsonrpc: '2.0',
         result: {
+          ContractAddress: `0x0000000000000000000000000000000000000000`,
           TranID: 'some_hash',
           Info: 'Non-contract txn, sent to shard',
         },
@@ -266,6 +263,7 @@
         jsonrpc: '2.0',
         result: {
           TranID: 'some_hash',
+          ContractAddress: `0x0000000000000000000000000000000000000000`,
         },
       },
       {
