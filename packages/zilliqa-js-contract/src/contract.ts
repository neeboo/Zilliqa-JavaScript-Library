--- conflicted
+++ resolved
@@ -15,11 +15,11 @@
 
 import { Wallet, Transaction, TxStatus } from '@zilliqa-js/account';
 import { GET_TX_ATTEMPTS, RPCMethod, Provider, sign } from '@zilliqa-js/core';
-<<<<<<< HEAD
-import { toChecksumAddress, isValidChecksumAddress } from '@zilliqa-js/crypto';
-=======
-import { normaliseAddress } from '@zilliqa-js/crypto';
->>>>>>> 6ad8b826
+import {
+  toChecksumAddress,
+  isValidChecksumAddress,
+  normaliseAddress,
+} from '@zilliqa-js/crypto';
 import { BN } from '@zilliqa-js/util';
 
 import { Contracts } from './factory';
@@ -125,7 +125,9 @@
       this.address = undefined;
       return tx.setStatus(TxStatus.Rejected);
     }
-    this.address = toChecksumAddress(response.result.ContractAddress);
+    this.address = response.result.ContractAddress
+      ? toChecksumAddress(response.result.ContractAddress)
+      : undefined;
     return tx.confirm(response.result.TranID, attempts, interval);
   }
 
