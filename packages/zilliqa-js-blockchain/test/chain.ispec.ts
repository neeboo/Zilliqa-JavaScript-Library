--- conflicted
+++ resolved
@@ -5,12 +5,8 @@
   TxBlockObj,
   BlockList,
 } from '@zilliqa-js/core';
-<<<<<<< HEAD
-import { BN, Long } from '@zilliqa-js/util';
-=======
 import { toChecksumAddress } from '@zilliqa-js/crypto';
 import { BN, Long, bytes } from '@zilliqa-js/util';
->>>>>>> 6ad8b826
 
 import { Blockchain } from '../src/chain';
 import schemas from './schema.json';
@@ -159,13 +155,8 @@
   it('should be able to send a transaction', async () => {
     const transaction = new Transaction(
       {
-<<<<<<< HEAD
-        version: 1,
-        toAddr: 'd11238e5fcd70c817c22922c500830d00bc1e778',
-=======
         version: bytes.pack(CHAIN_ID, 1),
         toAddr: toChecksumAddress('d11238e5fcd70c817c22922c500830d00bc1e778'),
->>>>>>> 6ad8b826
         amount: new BN(888),
         gasPrice: new BN(1000000000),
         gasLimit: Long.fromNumber(1),
