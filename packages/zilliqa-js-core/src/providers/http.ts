<<<<<<< HEAD
import { bytes } from '@zilliqa-js/util';
=======
//  This file is part of Zilliqa-Javascript-Library.
//
//  This program is free software: you can redistribute it and/or modify
//  it under the terms of the GNU General Public License as published by
//  the Free Software Foundation, either version 3 of the License, or
//  (at your option) any later version.
//
//   This program is distributed in the hope that it will be useful,
//   but WITHOUT ANY WARRANTY; without even the implied warranty of
//   MERCHANTABILITY or FITNESS FOR A PARTICULAR PURPOSE.  See the
//   GNU General Public License for more details.
//
//   You should have received a copy of the GNU General Public License
//   along with this program.  If not, see <https://www.gnu.org/licenses/>.

>>>>>>> 6ad8b826
import { BaseProvider } from './base';
import { RPCMethod, RPCRequest, RPCResponse, performRPC } from '../net';
import { composeMiddleware } from '../util';
import { Provider, Subscriber } from '../types';

export class HTTPProvider extends BaseProvider implements Provider {
  buildPayload<T extends any[]>(method: RPCMethod, params: T): RPCRequest<T> {
    return {
      url: this.nodeURL,
      payload: { id: 1, jsonrpc: '2.0', method, params },
    };
  }

  send<P extends any[], R = any, E = string>(
    method: RPCMethod,
    ...params: P
  ): Promise<RPCResponse<R, E>> {
    const [tReq, tRes] = this.getMiddleware(method);
    const reqMiddleware = composeMiddleware(...tReq);
    const resMiddleware = composeMiddleware(...tRes);

    const req = reqMiddleware(this.buildPayload(method, params));

    return performRPC(req, resMiddleware);
  }

  subscribe(event: string, subscriber: Subscriber): symbol {
    throw new Error('HTTPProvider does not support subscriptions.');
  }

  unsubscribe(token: symbol) {
    throw new Error('HTTPProvider does not support subscriptions.');
  }
  setVersion(version: number) {
    return bytes.pack(this.chainID, version);
  }
}<|MERGE_RESOLUTION|>--- conflicted
+++ resolved
@@ -1,6 +1,3 @@
-<<<<<<< HEAD
-import { bytes } from '@zilliqa-js/util';
-=======
 //  This file is part of Zilliqa-Javascript-Library.
 //
 //  This program is free software: you can redistribute it and/or modify
@@ -16,7 +13,6 @@
 //   You should have received a copy of the GNU General Public License
 //   along with this program.  If not, see <https://www.gnu.org/licenses/>.
 
->>>>>>> 6ad8b826
 import { BaseProvider } from './base';
 import { RPCMethod, RPCRequest, RPCResponse, performRPC } from '../net';
 import { composeMiddleware } from '../util';
@@ -50,7 +46,4 @@
   unsubscribe(token: symbol) {
     throw new Error('HTTPProvider does not support subscriptions.');
   }
-  setVersion(version: number) {
-    return bytes.pack(this.chainID, version);
-  }
 }