--- conflicted
+++ resolved
@@ -9,24 +9,6 @@
   "browser": "dist/zilliqa.client.js",
   "typings": "dist/index.d.ts",
   "scripts": {
-<<<<<<< HEAD
-    "build": "rimraf dist/* && tsc --emitDeclarationOnly && cross-env NODE_ENV=production webpack --config webpack.config.js",
-    "test": "jest -c jest.config.js"
-  },
-  "dependencies": {
-    "bn.js": "^4.11.8",
-    "bsert": "^0.0.3",
-    "cross-fetch": "^2.2.2",
-    "elliptic": "^6.4.0",
-    "encoding": "^0.1.12",
-    "hash.js": "^1.1.5",
-    "hmac-drbg": "^1.0.1",
-    "node-fetch-polyfill": "^2.0.6",
-    "randombytes": "^2.0.6",
-    "valid-url": "^1.0.9",
-    "whatwg-fetch": "^2.0.4"
-  },
-=======
     "build": "tsc -b tsconfig.json",
     "bundle": "ts-node -P scripts/tsconfig.json scripts/bundle.ts umd,esm",
     "test": "jest -c jest.config.js --rootDir=.",
@@ -37,7 +19,6 @@
   "workspaces": [
     "packages/*"
   ],
->>>>>>> d171eb52
   "devDependencies": {
     "@babel/cli": "^7.0.0-beta.56",
     "@babel/core": "7.0.0-beta.54",
